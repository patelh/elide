/*
 * Copyright 2015, Yahoo Inc.
 * Licensed under the Apache License, Version 2.0
 * See LICENSE file in project root for terms.
 */
package com.yahoo.elide.tests;

import com.fasterxml.jackson.databind.JsonNode;
import com.fasterxml.jackson.databind.ObjectMapper
import com.jayway.restassured.RestAssured;
import com.yahoo.elide.initialization.AbstractIntegrationTestInitializer;
import org.testng.Assert
import org.testng.annotations.AfterTest
import org.testng.annotations.BeforeClass;
import org.testng.annotations.Test

/**
 * Tests for pagination
 */
public class PaginateIT extends AbstractIntegrationTestInitializer {
    private final ObjectMapper mapper = new ObjectMapper()

    private JsonNode books = null
    private JsonNode authors = null
    private String asimovId = null
    private JsonNode asimovBooks = null
    private String nullNedId = null
    private JsonNode nullNedBooks = null
    private String orsonCardId = null
    private Set<Integer> bookIds = new HashSet<>()
    private Set<Integer> authorIds = new HashSet<>()

<<<<<<< HEAD
    @BeforeClass
=======
    private int entityWithoutPaginateCreateCount = 20
    private int entityWithPaginateCountableCreateCount = 5
    private int entityWithPaginateDefaultLimitCreateCount = 10
    private int entityWithPaginateMaxLimitCreateCount = 30

    private Set<Integer> entityWithoutPaginateIds = new HashSet<>()
    private Set<Integer> entityWithPaginateCountableFalseIds = new HashSet<>()
    private Set<Integer> entityWithPaginateDefaultLimitIds = new HashSet<>()
    private Set<Integer> entityWithPaginateMaxLimitIds = new HashSet<>()

    @BeforeTest
>>>>>>> 61302a31
    public void setup() {

        RestAssured
                .given()
                .contentType("application/vnd.api+json; ext=jsonpatch")
                .accept("application/vnd.api+json; ext=jsonpatch")
                .body('''
                    [
                      {
                        "op": "add",
                        "path": "/author",
                        "value": {
                          "id": "12345678-1234-1234-1234-1234567890ab",
                          "type": "author",
                          "attributes": {
                            "name": "Ernest Hemingway"
                          },
                          "relationships": {
                            "books": {
                              "data": [
                                {
                                  "type": "book",
                                  "id": "12345678-1234-1234-1234-1234567890ac"
                                },
                                {
                                  "type": "book",
                                  "id": "12345678-1234-1234-1234-1234567890ad"
                                }
                              ]
                            }
                          }
                        }
                      },
                      {
                        "op": "add",
                        "path": "/book",
                        "value": {
                          "type": "book",
                          "id": "12345678-1234-1234-1234-1234567890ac",
                          "attributes": {
                            "title": "The Old Man and the Sea",
                            "genre": "Literary Fiction",
                            "language": "English"
                          }
                        }
                      },
                      {
                        "op": "add",
                        "path": "/book",
                        "value": {
                          "type": "book",
                          "id": "12345678-1234-1234-1234-1234567890ad",
                          "attributes": {
                            "title": "For Whom the Bell Tolls",
                            "genre": "Literary Fiction",
                            "language": "English"
                          }
                        }
                      }
                    ]
                    ''')
                .patch("/")

        RestAssured
                .given()
                .contentType("application/vnd.api+json; ext=jsonpatch")
                .accept("application/vnd.api+json; ext=jsonpatch")
                .body('''
                    [
                      {
                        "op": "add",
                        "path": "/author",
                        "value": {
                          "id": "12345679-1234-1234-1234-1234567890ab",
                          "type": "author",
                          "attributes": {
                            "name": "Orson Scott Card"
                          },
                          "relationships": {
                            "books": {
                              "data": [
                                {
                                  "type": "book",
                                  "id": "12345679-1234-1234-1234-1234567890ac"
                                },
                                {
                                  "type": "book",
                                  "id": "23451234-1234-1234-1234-1234567890ac"
                                }
                              ]
                            }
                          }
                        }
                      },
                      {
                        "op": "add",
                        "path": "/book",
                        "value": {
                          "type": "book",
                          "id": "12345679-1234-1234-1234-1234567890ac",
                          "attributes": {
                            "title": "Enders Game",
                            "genre": "Science Fiction",
                            "language": "English",
                            "publishDate": 1454638927412
                          }
                        }
                      },
                      {
                        "op": "add",
                        "path": "/book",
                        "value": {
                          "type": "book",
                          "id": "23451234-1234-1234-1234-1234567890ac",
                          "attributes": {
                            "title": "Enders Shadow",
                            "genre": "Science Fiction",
                            "language": "English",
                            "publishDate": 1464638927412
                          }
                        }
                      }
                    ]
                    ''')
                .patch("/")

        RestAssured
                .given()
                .contentType("application/vnd.api+json; ext=jsonpatch")
                .accept("application/vnd.api+json; ext=jsonpatch")
                .body('''
                    [
                      {
                        "op": "add",
                        "path": "/author",
                        "value": {
                          "id": "12345680-1234-1234-1234-1234567890ab",
                          "type": "author",
                          "attributes": {
                            "name": "Isaac Asimov"
                          },
                          "relationships": {
                            "books": {
                              "data": [
                                {
                                  "type": "book",
                                  "id": "12345680-1234-1234-1234-1234567890ac"
                                },
                                {
                                  "type": "book",
                                  "id": "12345680-1234-1234-1234-1234567890ad"
                                }
                              ]
                            }
                          }
                        }
                      },
                      {
                        "op": "add",
                        "path": "/book",
                        "value": {
                          "type": "book",
                          "id": "12345680-1234-1234-1234-1234567890ac",
                          "attributes": {
                            "title": "Foundation",
                            "genre": "Science Fiction",
                            "language": "English"
                          }
                        }
                      },
                      {
                        "op": "add",
                        "path": "/book",
                        "value": {
                          "type": "book",
                          "id": "12345680-1234-1234-1234-1234567890ad",
                          "attributes": {
                            "title": "The Roman Republic",
                            "genre": "History",
                            "language": "English"
                          }
                        }
                      }
                    ]
                    ''')
                .patch("/")

        RestAssured
                .given()
                .contentType("application/vnd.api+json; ext=jsonpatch")
                .accept("application/vnd.api+json; ext=jsonpatch")
                .body('''
                    [
                      {
                        "op": "add",
                        "path": "/author",
                        "value": {
                          "id": "12345681-1234-1234-1234-1234567890ab",
                          "type": "author",
                          "attributes": {
                            "name": "Null Ned"
                          },
                          "relationships": {
                            "books": {
                              "data": [
                                {
                                  "type": "book",
                                  "id": "12345681-1234-1234-1234-1234567890ac"
                                },
                                {
                                  "type": "book",
                                  "id": "12345681-1234-1234-1234-1234567890ad"
                                }
                              ]
                            }
                          }
                        }
                      },
                      {
                        "op": "add",
                        "path": "/book",
                        "value": {
                          "type": "book",
                          "id": "12345681-1234-1234-1234-1234567890ac",
                          "attributes": {
                            "title": "Life with Null Ned",
                            "language": "English"
                          }
                        }
                      },
                      {
                        "op": "add",
                        "path": "/book",
                        "value": {
                          "type": "book",
                          "id": "12345681-1234-1234-1234-1234567890ad",
                          "attributes": {
                            "title": "Life with Null Ned 2",
                            "genre": "Not Null",
                            "language": "English"
                          }
                        }
                      }
                    ]
                    ''')
                .patch("/")

        books = mapper.readTree(RestAssured.get("/book").asString())
        authors = mapper.readTree(RestAssured.get("/author").asString())

        for (JsonNode author : authors.get("data")) {
            authorIds.add(author.get("id").asInt());
            if (author.get("attributes").get("name").asText() == "Isaac Asimov") {
                asimovId = author.get("id").asText()
            }

            if (author.get("attributes").get("name").asText() == "Null Ned") {
                nullNedId = author.get("id").asText()
            }

            if (author.get("attributes").get("name").asText() == "Orson Scott Card") {
                orsonCardId = author.get("id").asText();
            }
        }

        for (JsonNode book : books.get("data")) {
            bookIds.add(book.get("id").asInt());
        }

        Assert.assertNotNull(asimovId)
        Assert.assertNotNull(nullNedId)

        asimovBooks = mapper.readTree(RestAssured.get("/author/${asimovId}/books").asString())
        nullNedBooks = mapper.readTree(RestAssured.get("/author/${nullNedId}/books").asString())

        JsonNode responseJson

        for (int i = 0; i < entityWithoutPaginateCreateCount; i++) {
            RestAssured
                    .given()
                    .contentType("application/vnd.api+json")
                    .accept("application/vnd.api+json")
                    .body("""{"data": {"type": "entityWithoutPaginate","attributes": {"name": "A name"}}}""")
                    .post("/entityWithoutPaginate")
                    .thenReturn()
        }
        responseJson = mapper.readTree(RestAssured.get("/entityWithoutPaginate").asString())
        for (JsonNode node : responseJson.get("data")) {
            entityWithoutPaginateIds.add(node.get("id").asInt());
        }
        Assert.assertEquals(entityWithoutPaginateIds.size(), entityWithoutPaginateCreateCount)

        for (int i = 0; i < entityWithPaginateCountableCreateCount; i++) {
            RestAssured
                    .given()
                    .contentType("application/vnd.api+json")
                    .accept("application/vnd.api+json")
                    .body("""{"data": {"type": "entityWithPaginateCountableFalse","attributes": {"name": "A name"}}}""")
                    .post("/entityWithPaginateCountableFalse")
                    .thenReturn()
        }
        responseJson = mapper.readTree(RestAssured.get("/entityWithPaginateCountableFalse").asString())
        for (JsonNode node : responseJson.get("data")) {
            entityWithPaginateCountableFalseIds.add(node.get("id").asInt());
        }
        Assert.assertEquals(entityWithPaginateCountableFalseIds.size(), entityWithPaginateCountableCreateCount)

        for (int i = 0; i < entityWithPaginateDefaultLimitCreateCount; i++) {
            RestAssured
                    .given()
                    .contentType("application/vnd.api+json")
                    .accept("application/vnd.api+json")
                    .body("""{"data": {"type": "entityWithPaginateDefaultLimit","attributes": {"name": "A name"}}}""")
                    .post("/entityWithPaginateDefaultLimit")
                    .thenReturn()
        }
        responseJson = mapper.readTree(RestAssured.get("/entityWithPaginateDefaultLimit").asString())
        for (JsonNode node : responseJson.get("data")) {
            entityWithPaginateDefaultLimitIds.add(node.get("id").asInt());
        }
        Assert.assertEquals(entityWithPaginateDefaultLimitIds.size(), entityWithPaginateDefaultLimitCreateCount)

        for (int i = 0; i < entityWithPaginateMaxLimitCreateCount; i++) {
            RestAssured
                    .given()
                    .contentType("application/vnd.api+json")
                    .accept("application/vnd.api+json")
                    .body("""{"data": {"type": "entityWithPaginateMaxLimit","attributes": {"name": "A name"}}}""")
                    .post("/entityWithPaginateMaxLimit")
                    .thenReturn()
        }
        responseJson = mapper.readTree(RestAssured.get("/entityWithPaginateMaxLimit").asString())
        for (JsonNode node : responseJson.get("data")) {
            entityWithPaginateMaxLimitIds.add(node.get("id").asInt());
        }
        Assert.assertEquals(entityWithPaginateMaxLimitIds.size(), entityWithPaginateMaxLimitCreateCount)
    }

    @Test
    public void testNoFilterSortDescPaginationFirstPage() {
        def result = mapper.readTree(
                RestAssured.get("/book?sort=-title&page[size]=3").asString())
        Assert.assertTrue(result.get("data").size() == 3);

        final JsonNode books = result.get("data");
        final String firstBookName = books.get(0).get("attributes").get("title").asText();
        Assert.assertEquals(firstBookName, "The Roman Republic");
    }

    @Test
    public void testPaginationOnSubRecords() {
        final String httpResult = RestAssured.get("/author/${orsonCardId}/books?sort=-title&page[size]=1").asString();
        def result = mapper.readTree(httpResult);
        Assert.assertEquals(result.get("data").size(), 1);
        JsonNode book = result.get("data").get(0);
        Assert.assertEquals(book.get("attributes").get("title").asText(), "Enders Shadow");
    }

    @Test
    public void testNoFilterSortDescPagination() {
        def result = mapper.readTree(
                RestAssured.get("/book?sort=-title&page[number]=2&page[size]=3").asString())
        Assert.assertTrue(result.get("data").size() == 3);

        final JsonNode books = result.get("data");
        final String firstBookName = books.get(0).get("attributes").get("title").asText();
        Assert.assertEquals(firstBookName, "Life with Null Ned");
    }

    @Test
    public void testNoFilterMultiSortPagination() {
        //select * from book order by title desc, genre asc;
        def result = mapper.readTree(
                RestAssured.get("/book?sort=-title,genre&page[size]=3").asString())
        Assert.assertTrue(result.get("data").size() == 3);

        final JsonNode books = result.get("data");
        final String firstBookName = books.get(0).get("attributes").get("title").asText();
        Assert.assertEquals(firstBookName, "The Roman Republic"); // has a null genre, should be first.
    }

    @Test
    public void testPublishDateLessThanFilter() {
        def result = mapper.readTree(
                RestAssured.get("/book?filter[book.publishDate][lt]=1454638927411&page[size]=2").asString())
        Assert.assertEquals(result.get("data").size(), 2);
        for (JsonNode book : result.get("data")) {
            // we should be starting off at index 4 here - this is true. However due to limitations of the test environment
            // there is no way we can check based on index since results could have been added many times...
            // should clean up in an after test...
            long publishDate = book.get("attributes").get("publishDate").asLong();
            Assert.assertTrue(publishDate < 1454638927411L);
        }
    }

    @Test
    public void testPageAndSortOnSubRecords() {
        def result = mapper.readTree(RestAssured.get("/author/${orsonCardId}/books?sort=-title,publishDate&page[size]=1").asString());
        //select * from book join book_author on book.`id` = book_author.`books_id` where book_author.`authors_id` = 2 order by book.`title` desc, book.`publishDate` asc limit 1;
        Assert.assertEquals(result.get("data").size(), 1);
        JsonNode book = result.get("data").get(0);
        long publishDate = book.get("attributes").get("publishDate").asLong();
        Assert.assertEquals(publishDate, 1464638927412L);
        String authorIdFromRelation = book.get("relationships").get("authors").get("data").get(0).get("id").asText();
        Assert.assertEquals(authorIdFromRelation, orsonCardId); // ensure we always have a bound relationship
    }

    @Test
    public void testPageAndSortOnSubRecordsPageTwo() {
        def result = mapper.readTree(RestAssured.get("/author/${orsonCardId}/books?sort=-title&page[number]=2&page[size]=1").asString());
        Assert.assertEquals(result.get("data").size(), 1);
        JsonNode book = result.get("data").get(0);
        String title = book.get("attributes").get("title").asText();
        Assert.assertEquals(title, "Enders Game");
        String authorIdFromRelation = book.get("relationships").get("authors").get("data").get(0).get("id").asText();
        Assert.assertEquals(authorIdFromRelation, orsonCardId); // ensure we always have a bound relationship
    }

    @Test
    public void testPageAndSortShouldFailOnBadSortFields() {
        def result = mapper.readTree(RestAssured.get("/author/${orsonCardId}/books?sort=-title,publishDate,onion&page[size]=1").asString());
        Assert.assertEquals(result.get("errors").size(), 1);
        JsonNode errors = result.get("errors").get(0);

        String errorMsg = errors.asText();

        Assert.assertEquals(errorMsg, "InvalidValueException: Invalid value: Book doesn't contain the field onion");
    }

    @Test
    public void testBasicPageBasedPagination() {
        def result = mapper.readTree(
                RestAssured.get("/book?page[number]=2&page[size]=2").asString())
        Assert.assertTrue(result.get("data").size() == 2);
    }

    @Test
    public void testBasicOffsetBasedPagination() {
        def result = mapper.readTree(
                RestAssured.get("/book?page[offset]=3&page[limit]=2").asString())
        Assert.assertTrue(result.get("data").size() == 2);
    }

    @Test
    public void testPaginationOffsetOnly() {
        def result = mapper.readTree(
                RestAssured.get("/book?page[offset]=3").asString())
        Assert.assertTrue(result.get("data").size() == 5);
    }

    @Test
    public void testPaginationSizeOnly() {
        def result = mapper.readTree(
                RestAssured.get("/book?page[size]=2").asString())
        Assert.assertTrue(result.get("data").size() == 2);
    }

    @Test(priority = -1)
    public void testPaginationOffsetWithSorting() {
        def result = mapper.readTree(
                RestAssured.get("/book?sort=title&page[offset]=3").asString())
        Assert.assertTrue(result.get("data").size() == 5);

        final JsonNode books = result.get("data");
        final String firstBookName = books.get(0).get("attributes").get("title").asText();
        Assert.assertEquals(firstBookName, "Foundation");
    }

    @Test
    public void testPaginateInvalidParameter() {
        def response = RestAssured.get("/entityWithoutPaginate?page[bad]=2&page[totals]").asString();
        Assert.assertTrue(response.contains("Invalid Pagination Parameter"), "Response should contain invalid parameter message");
    }

    @Test
    public void testPaginateAnnotationTotals() {
        def result = mapper.readTree(RestAssured.get("/entityWithoutPaginate?page[size]=2&page[totals]").asString())
        Assert.assertEquals(result.get("data").size(), 2)
        JsonNode pageNode = result.get("meta").get("page")
        Assert.assertNotNull(pageNode)
        Assert.assertEquals(pageNode.get("totalRecords").asInt(), entityWithoutPaginateCreateCount)
        Assert.assertEquals(pageNode.get("totalPages").asInt(), (int) (entityWithoutPaginateCreateCount / 2))
    }

    @Test
    public void testPaginateAnnotationPreventTotals() {
        def result = mapper.readTree(RestAssured.get("/entityWithPaginateCountableFalse?page[size]=3&page[totals]").asString())
        Assert.assertEquals(result.get("data").size(), 3)
        JsonNode pageNode = result.get("meta").get("page")
        Assert.assertNotNull(pageNode)
        Assert.assertNull(pageNode.get("totalPages"))
        Assert.assertNull(pageNode.get("totalRecords"))
    }

    @Test
    public void testPaginateAnnotationDefaultLimit() {
        def result = mapper.readTree(RestAssured.get("/entityWithPaginateDefaultLimit?page[number]=1").asString())
        Assert.assertEquals(result.get("data").size(), 5)
        JsonNode pageNode = result.get("meta").get("page")
        Assert.assertNotNull(pageNode)
        Assert.assertEquals(pageNode.get("number").asInt(), 1)
        Assert.assertEquals(pageNode.get("limit").asInt(), 5)
    }

    @Test
    public void testPaginateAnnotationMaxLimit() {
        def result = mapper.readTree(RestAssured.get("/entityWithPaginateMaxLimit?page[limit]=100").asString())
        Assert.assertEquals(result.get("data").size(), 10)
        JsonNode pageNode = result.get("meta").get("page")
        Assert.assertNotNull(pageNode)
        Assert.assertEquals(pageNode.get("number").asInt(), 1)
        Assert.assertEquals(pageNode.get("limit").asInt(), 10)
    }

    @AfterTest
    public void cleanUp() {
        for (int id : authorIds) {
            RestAssured
                    .given()
                    .accept("application/vnd.api+json; ext=jsonpatch")
                    .delete("/author/"+id)
        }
        for (int id : bookIds) {
            RestAssured
                    .given()
                    .accept("application/vnd.api+json; ext=jsonpatch")
                    .delete("/book/"+id)
        }
        for (int id : entityWithoutPaginateIds) {
            RestAssured
                    .given()
                    .accept("application/vnd.api+json; ext=jsonpatch")
                    .delete("/entityWithoutPaginate/"+id)
        }
        for (int id : entityWithPaginateCountableFalseIds) {
            RestAssured
                    .given()
                    .accept("application/vnd.api+json; ext=jsonpatch")
                    .delete("/entityWithPaginateCountableFalse/"+id)
        }
        for (int id : entityWithPaginateDefaultLimitIds) {
            RestAssured
                    .given()
                    .accept("application/vnd.api+json; ext=jsonpatch")
                    .delete("/entityWithPaginateDefaultLimit/"+id)
        }
        for (int id : entityWithPaginateMaxLimitIds) {
            RestAssured
                    .given()
                    .accept("application/vnd.api+json; ext=jsonpatch")
                    .delete("/entityWithPaginateMaxLimit/"+id)
        }
    }
}<|MERGE_RESOLUTION|>--- conflicted
+++ resolved
@@ -7,9 +7,11 @@
 
 import com.fasterxml.jackson.databind.JsonNode;
 import com.fasterxml.jackson.databind.ObjectMapper
-import com.jayway.restassured.RestAssured;
+import com.jayway.restassured.RestAssured
+import com.yahoo.elide.core.exceptions.InvalidValueException;
 import com.yahoo.elide.initialization.AbstractIntegrationTestInitializer;
 import org.testng.Assert
+import org.testng.annotations.AfterClass
 import org.testng.annotations.AfterTest
 import org.testng.annotations.BeforeClass;
 import org.testng.annotations.Test
@@ -30,12 +32,9 @@
     private Set<Integer> bookIds = new HashSet<>()
     private Set<Integer> authorIds = new HashSet<>()
 
-<<<<<<< HEAD
-    @BeforeClass
-=======
     private int entityWithoutPaginateCreateCount = 20
     private int entityWithPaginateCountableCreateCount = 5
-    private int entityWithPaginateDefaultLimitCreateCount = 10
+    private int entityWithPaginateDefaultLimitCreateCount = 5
     private int entityWithPaginateMaxLimitCreateCount = 30
 
     private Set<Integer> entityWithoutPaginateIds = new HashSet<>()
@@ -43,10 +42,8 @@
     private Set<Integer> entityWithPaginateDefaultLimitIds = new HashSet<>()
     private Set<Integer> entityWithPaginateMaxLimitIds = new HashSet<>()
 
-    @BeforeTest
->>>>>>> 61302a31
+    @BeforeClass
     public void setup() {
-
         RestAssured
                 .given()
                 .contentType("application/vnd.api+json; ext=jsonpatch")
@@ -387,7 +384,7 @@
     public void testNoFilterSortDescPaginationFirstPage() {
         def result = mapper.readTree(
                 RestAssured.get("/book?sort=-title&page[size]=3").asString())
-        Assert.assertTrue(result.get("data").size() == 3);
+        Assert.assertEquals(result.get("data").size(), 3);
 
         final JsonNode books = result.get("data");
         final String firstBookName = books.get(0).get("attributes").get("title").asText();
@@ -407,7 +404,7 @@
     public void testNoFilterSortDescPagination() {
         def result = mapper.readTree(
                 RestAssured.get("/book?sort=-title&page[number]=2&page[size]=3").asString())
-        Assert.assertTrue(result.get("data").size() == 3);
+        Assert.assertEquals(result.get("data").size(), 3);
 
         final JsonNode books = result.get("data");
         final String firstBookName = books.get(0).get("attributes").get("title").asText();
@@ -419,7 +416,7 @@
         //select * from book order by title desc, genre asc;
         def result = mapper.readTree(
                 RestAssured.get("/book?sort=-title,genre&page[size]=3").asString())
-        Assert.assertTrue(result.get("data").size() == 3);
+        Assert.assertEquals(result.get("data").size(), 3);
 
         final JsonNode books = result.get("data");
         final String firstBookName = books.get(0).get("attributes").get("title").asText();
@@ -478,35 +475,35 @@
     public void testBasicPageBasedPagination() {
         def result = mapper.readTree(
                 RestAssured.get("/book?page[number]=2&page[size]=2").asString())
-        Assert.assertTrue(result.get("data").size() == 2);
+        Assert.assertEquals(result.get("data").size(), 2);
     }
 
     @Test
     public void testBasicOffsetBasedPagination() {
         def result = mapper.readTree(
                 RestAssured.get("/book?page[offset]=3&page[limit]=2").asString())
-        Assert.assertTrue(result.get("data").size() == 2);
+        Assert.assertEquals(result.get("data").size(), 2);
     }
 
     @Test
     public void testPaginationOffsetOnly() {
         def result = mapper.readTree(
                 RestAssured.get("/book?page[offset]=3").asString())
-        Assert.assertTrue(result.get("data").size() == 5);
+        Assert.assertEquals(result.get("data").size(), 5);
     }
 
     @Test
     public void testPaginationSizeOnly() {
         def result = mapper.readTree(
                 RestAssured.get("/book?page[size]=2").asString())
-        Assert.assertTrue(result.get("data").size() == 2);
+        Assert.assertEquals(result.get("data").size(), 2);
     }
 
     @Test(priority = -1)
     public void testPaginationOffsetWithSorting() {
         def result = mapper.readTree(
                 RestAssured.get("/book?sort=title&page[offset]=3").asString())
-        Assert.assertTrue(result.get("data").size() == 5);
+        Assert.assertEquals(result.get("data").size(), 5);
 
         final JsonNode books = result.get("data");
         final String firstBookName = books.get(0).get("attributes").get("title").asText();
@@ -551,15 +548,12 @@
 
     @Test
     public void testPaginateAnnotationMaxLimit() {
-        def result = mapper.readTree(RestAssured.get("/entityWithPaginateMaxLimit?page[limit]=100").asString())
-        Assert.assertEquals(result.get("data").size(), 10)
-        JsonNode pageNode = result.get("meta").get("page")
-        Assert.assertNotNull(pageNode)
-        Assert.assertEquals(pageNode.get("number").asInt(), 1)
-        Assert.assertEquals(pageNode.get("limit").asInt(), 10)
-    }
-
-    @AfterTest
+        def response = RestAssured.get("/entityWithPaginateMaxLimit?page[limit]=100").asString()
+        Assert.assertTrue(response.contains("page[limit] value must be less than or equal to 10"),
+                "Should complain about exceeding the pagination max limit");
+    }
+
+    @AfterClass
     public void cleanUp() {
         for (int id : authorIds) {
             RestAssured
