--- conflicted
+++ resolved
@@ -234,12 +234,6 @@
     public boolean matchesId(String checkId) {
         if (checkId == null) {
             return false;
-<<<<<<< HEAD
-=======
-        }
-        if (uuid.isPresent() && checkId.equals(uuid.get())) {
-            return true;
->>>>>>> 14e752bf
         }
         return uuid
                 .map(checkId::equals)
@@ -846,13 +840,8 @@
             }
         }
 
-<<<<<<< HEAD
         // TODO: Filter on new resources?
         // TODO: Update pagination to subtract the number of new resources created?
-=======
-        Set<PersistentResource> resources =
-                filter(ReadPermission.class, getRelationChecked(relation, filterExpression), skipNew);
->>>>>>> 14e752bf
 
         Set<PersistentResource> existingResources = filter(ReadPermission.class,
             (Set) getRelationChecked(relation, Optional.ofNullable(filterExpression), sorting, pagination));
