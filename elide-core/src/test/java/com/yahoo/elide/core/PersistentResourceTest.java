--- conflicted
+++ resolved
@@ -96,12 +96,8 @@
         super(
                 new Child(),
                 null,
-<<<<<<< HEAD
                 new RequestScope(null, null, null, null, new EntityDictionary(TestCheckMappings.MAPPINGS), null,
                         MOCK_AUDIT_LOGGER)
-=======
-                new RequestScope(null, null, mock(DataStoreTransaction.class, Answers.CALLS_REAL_METHODS), null, new EntityDictionary(new HashMap<>()), null, MOCK_AUDIT_LOGGER)
->>>>>>> 95d4abe9
         );
         goodUserScope = new RequestScope(null, null, mock(DataStoreTransaction.class, Answers.CALLS_REAL_METHODS),
                 new User(1), dictionary, null, MOCK_AUDIT_LOGGER);
@@ -752,11 +748,7 @@
         parent.setChildren(Sets.newHashSet(child1, child2, child3));
 
         DataStoreTransaction tx = mock(DataStoreTransaction.class);
-<<<<<<< HEAD
         when(tx.getRelation(eq(tx), any(), any(), any(), any(), any(), any())).thenReturn(Sets.newHashSet(child1));
-=======
-        when(tx.getRelation(any(), any(), any(), any(), any(), any(), any())).thenReturn(Sets.newHashSet(child1));
->>>>>>> 95d4abe9
         User goodUser = new User(1);
 
         MultivaluedMap<String, String> queryParams = new MultivaluedHashMap<>();
@@ -846,11 +838,8 @@
         User goodUser = new User(1);
 
         DataStoreTransaction tx = mock(DataStoreTransaction.class);
-<<<<<<< HEAD
+
         when(tx.getRelation(eq(tx), any(), any(), any(), any(), any(), any())).thenReturn(Sets.newHashSet(child1));
-=======
-        when(tx.getRelation(any(), any(), any(), any(), any(), any(), any())).thenReturn(Sets.newHashSet(child1));
->>>>>>> 95d4abe9
 
         RequestScope goodScope = new RequestScope(null, null, tx, goodUser, dictionary, null, MOCK_AUDIT_LOGGER);
         PersistentResource<FunWithPermissions> funResource = new PersistentResource<>(fun, null, "3", goodScope);
@@ -871,11 +860,8 @@
         User goodUser = new User(1);
 
         DataStoreTransaction tx = mock(DataStoreTransaction.class);
-<<<<<<< HEAD
+
         when(tx.getRelation(eq(tx), any(), any(), any(), any(), any(), any())).thenReturn(Sets.newHashSet(child1));
-=======
-        when(tx.getRelation(any(), any(), any(), any(), any(), any(), any())).thenReturn(Sets.newHashSet(child1));
->>>>>>> 95d4abe9
 
         RequestScope goodScope = new RequestScope(null, null, tx, goodUser, dictionary, null, MOCK_AUDIT_LOGGER);
         PersistentResource<FunWithPermissions> funResource = new PersistentResource<>(fun, null, "3", goodScope);
